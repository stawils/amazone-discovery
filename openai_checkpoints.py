--- conflicted
+++ resolved
@@ -23,15 +23,10 @@
 # Import our core modules
 from src.core.config import TARGET_ZONES, APIConfig, SATELLITE_DIR, RESULTS_DIR
 from src.providers.gee_provider import GEEProvider
-<<<<<<< HEAD
 from src.providers.sentinel2_provider import Sentinel2Provider
 from src.core.detectors.gee_detectors import ArchaeologicalDetector
 from src.core.detectors.sentinel2_detector import Sentinel2ArchaeologicalDetector
 from src.core.scoring import ConvergentAnomalyScorer
-=======
-from src.core.detectors.gee_detectors import ArchaeologicalDetector
-from src.core.scoring import ConvergentAnomalyScorer, batch_score_zones
->>>>>>> 42c1d1e5
 from src.pipeline.modular_pipeline import ModularPipeline
 
 class OpenAIIntegration:
@@ -147,16 +142,12 @@
             # Step 1: Download one scene using selected provider
             logger.info(f"📡 Downloading sample data for {zone} using {provider}")
 
-<<<<<<< HEAD
             if provider == 'gee':
                 provider_instance = GEEProvider()
             elif provider == 'sentinel2':
                 provider_instance = Sentinel2Provider()
             else:
                 raise ValueError(f"Unknown provider: {provider}. Supported: 'gee', 'sentinel2'")
-=======
-            provider_instance = GEEProvider()
->>>>>>> 42c1d1e5
 
             # Download single scene using existing pipeline
             scene_data = provider_instance.download_data([zone], max_scenes=1)
