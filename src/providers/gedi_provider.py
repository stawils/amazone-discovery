"""
NASA GEDI Provider for Archaeological Discovery - FIXED VERSION
Space-based LiDAR for Amazon forest structure analysis
Compatible with existing pipeline architecture
"""

from __future__ import annotations

import json
import logging
import os
from datetime import datetime
from pathlib import Path
from typing import Any, Dict, List, Optional, Tuple

import h5py
import numpy as np
import requests

from src.core.data_objects import SceneData, BaseProvider
from src.core.config import TARGET_ZONES, SATELLITE_DIR

logger = logging.getLogger(__name__)


class GEDIProvider(BaseProvider):
    """NASA GEDI Provider for Archaeological Discovery."""

    def __init__(
        self,
        earthdata_username: str | None = None,
        earthdata_password: str | None = None,
    ) -> None:
        self.username = earthdata_username or os.getenv("EARTHDATA_USERNAME")
        self.password = earthdata_password or os.getenv("EARTHDATA_PASSWORD")

        self.session = requests.Session()
        if self.username and self.password:
            self.session.auth = (self.username, self.password)
            logger.info("🛰️ GEDI Provider: Credentials explicitly provided (e.g., via environment variables). Attempting HTTP Basic Auth.")
        else:
            logger.info("🛰️ GEDI Provider: No explicit credentials provided. Will rely on .netrc file for authentication if present.")

        self.base_urls = {
            "earthdata_search": "https://cmr.earthdata.nasa.gov/search",
            "harmony": "https://harmony.earthdata.nasa.gov",
            "lpdaac": (
                "https://lpdaac.usgs.gov/data/get-started-data/collection-overview/"
                "missions/gedi-mission/"
            ),
        }

        logger.info("🛰️ GEDI Provider initialized for Amazon archaeological discovery")

    def download_data(self, zones: List[str], max_scenes: int = 3) -> List[SceneData]:
        """Download GEDI data for the given zones."""

        all_scene_data: List[SceneData] = []

        if isinstance(zones, str):
            zones = [zones]

        for zone_id in zones:
            if zone_id not in TARGET_ZONES:
                logger.warning("Unknown zone: %s", zone_id)
                continue

            zone = TARGET_ZONES[zone_id]
            logger.info("🎯 Downloading GEDI data for %s", zone.name)

            try:
                granules = self.search_gedi_data(zone, max_scenes)
                if not granules:
                    logger.warning("No GEDI data found for %s", zone.name)
                    continue

                for i, granule in enumerate(granules[:max_scenes]):
                    logger.info(
                        "Processing GEDI granule %s/%s: %s",
                        i + 1,
                        len(granules),
                        granule["id"],
                    )

                    scene_data = self.process_gedi_granule(granule, zone)
                    if scene_data:
                        all_scene_data.append(scene_data)
                        logger.info("✅ Successfully processed %s", granule["id"])
                    else:
                        logger.warning("❌ Failed to process %s", granule["id"])

            except Exception as exc:  # noqa: BLE001
                logger.error("Error processing zone %s: %s", zone.name, exc)
                continue

        logger.info(
            "🎯 GEDI download complete: %s granules processed", len(all_scene_data)
        )
        return all_scene_data

    def search_gedi_data(self, zone: Any, max_results: int = 10) -> List[Dict]:
        """Search for GEDI granules covering the zone - FIXED VERSION."""

        try:
            bbox = zone.bbox  # (south, west, north, east)
            
            # Let's try a broader search first to see if GEDI data exists
            search_params = {
                "collection_concept_id": "C2142771958-LPCLOUD",  # GEDI L2A V002
                "bounding_box": f"{bbox[1]},{bbox[0]},{bbox[3]},{bbox[2]}",  # west,south,east,north
                "page_size": max_results,
                "page_num": 1,
                # CMR API expects Accept header for response format, not a format parameter
            }

            search_url = f"{self.base_urls['earthdata_search']}/granules"
            
            logger.info(f"🔍 Searching GEDI data with parameters: {search_params}")
            logger.info(f"🌍 Bounding box: {search_params['bounding_box']} (west,south,east,north)")
            
            # Try a much broader search to test if the API works at all
            # GEDI covers latitudes between 51.6°N and 51.6°S
            broader_search_params = {
                "collection_concept_id": "C2142771958-LPCLOUD",
                "bounding_box": "-180,-51,180,51",  # Global GEDI coverage area
                "page_size": 1,  # Just get one result to test
            }
            
            # Set headers for JSON response format
            headers = {"Accept": "application/json"}
            
            logger.info(f"🌍 Testing broader GEDI search to verify API access...")
            broad_response = self.session.get(search_url, params=broader_search_params, headers=headers, timeout=60)
            
            if broad_response.status_code == 200:
                broad_results = broad_response.json()
                broad_total = broad_results.get("feed", {}).get("totalResults", 0)
                logger.info(f"✅ GEDI API Test: Broader (global) search found {broad_total} granules.")
                
                if broad_total == 0:
                    logger.info("ℹ️ GEDI API Test: Broader (global) search found 0 granules. This is an API availability check, specific search for the zone will follow.")
            else:
                logger.error(f"❌ Broader search also failed: {broad_response.status_code}")
                logger.error(f"Response: {broad_response.text[:300]}")
            
            # Now try the original search with proper headers
            response = self.session.get(search_url, params=search_params, headers=headers, timeout=60)
            
            # Log the full URL for debugging
            logger.info(f"🔗 Full request URL: {response.url}")
            
            if response.status_code != 200:
                logger.error(f"❌ CMR API error: {response.status_code}")
                logger.error(f"Response text: {response.text[:500]}")
                # No longer creating synthetic data here.
                return []
            
            response.raise_for_status()

            search_results = response.json()
            total_results = search_results.get("feed", {}).get("totalResults", 0)
            granules = search_results.get("feed", {}).get("entry", [])
            
            logger.info(f"📊 CMR search results: {total_results} total, {len(granules)} returned")
            
            if not granules:
                logger.warning("No GEDI granules found for %s.", zone.name)
                return []

            processed: List[Dict] = []
            for granule in granules:
                try:
                    g_info = self.extract_granule_metadata(granule, zone)
                    if g_info:
                        processed.append(g_info)
                except Exception as exc:  # noqa: BLE001
                    logger.warning("Error processing granule metadata: %s", exc)

            processed.sort(key=lambda x: x.get("relevance_score", 0), reverse=True)

            logger.info(
                "Found %s relevant GEDI granules for %s", len(processed), zone.name
            )
            return processed

        except Exception as exc:  # noqa: BLE001
            logger.error("GEDI search failed for %s: %s", zone.name, exc, exc_info=True)
            return []

    def extract_granule_metadata(self, granule: Dict, zone: Any) -> Optional[Dict]:
        """Extract relevant metadata from a GEDI granule."""

        try:
            granule_id = granule.get(
                "producer_granule_id", granule.get("title", "unknown")
            )

            time_start = granule.get("time_start", "")

            relevance_score = 0
            if time_start:
                try:
                    acq_date = datetime.strptime(time_start[:19], "%Y-%m-%dT%H:%M:%S")
                    days_old = (datetime.now() - acq_date).days
                    if days_old < 365:
                        relevance_score += 20
                    elif days_old < 730:
                        relevance_score += 15
                    elif days_old < 1095:
                        relevance_score += 10
                except Exception:  # noqa: BLE001
                    pass

            if "boxes" in granule:
                try:
                    for box_str in granule["boxes"]:
                        coords = [float(x) for x in box_str.split()]
                        if len(coords) == 4:
                            overlap = self.calculate_bbox_overlap(coords, zone.bbox)
                            relevance_score += overlap * 30
                except Exception:  # noqa: BLE001
                    pass

            if "cloud_cover" in granule:
                try:
                    cloud = float(granule.get("cloud_cover", 100))
                    if cloud < 20:
                        relevance_score += 15
                    elif cloud < 50:
                        relevance_score += 5
                except Exception:  # noqa: BLE001
                    pass

            return {
                "id": granule_id,
                "granule_metadata": granule,
                "acquisition_date": time_start,
                "relevance_score": relevance_score,
                "download_urls": self.extract_download_urls(granule),
            }

        except Exception as exc:  # noqa: BLE001
            logger.error("Error extracting granule metadata: %s", exc)
            return None

    def calculate_bbox_overlap(
        self, granule_bbox: List[float], zone_bbox: Tuple[float, float, float, float]
    ) -> float:
        """Calculate overlap ratio between granule and zone."""

        try:
            if len(granule_bbox) != 4:
                return 0

            g_west, g_south, g_east, g_north = granule_bbox
            z_south, z_west, z_north, z_east = zone_bbox

            overlap_w = max(g_west, z_west)
            overlap_s = max(g_south, z_south)
            overlap_e = min(g_east, z_east)
            overlap_n = min(g_north, z_north)

            if overlap_w < overlap_e and overlap_s < overlap_n:
                overlap_area = (overlap_e - overlap_w) * (overlap_n - overlap_s)
                zone_area = (z_east - z_west) * (z_north - z_south)
                return overlap_area / zone_area if zone_area > 0 else 0

            return 0

        except Exception as exc:  # noqa: BLE001
            logger.warning("Error calculating bbox overlap: %s", exc)
            return 0

    def extract_download_urls(self, granule: Dict) -> List[str]:
        """Extract HDF5 download URLs from granule metadata."""

        urls: List[str] = []
        if "links" in granule:
            for link in granule["links"]:
                if link.get("rel") == "http://esipfed.org/ns/fedsearch/1.1/data#":
                    href = link.get("href", "")
                    if href.endswith(".h5"):
                        urls.append(href)
        return urls

    def process_gedi_granule(self, granule: Dict, zone: Any) -> Optional[SceneData]:
        """Process a GEDI granule and return a SceneData object."""

        try:
            granule_id = granule["id"]

            zone_dir = SATELLITE_DIR / zone.name.lower().replace(" ", "_") / "gedi"
            granule_dir = zone_dir / granule_id
            granule_dir.mkdir(parents=True, exist_ok=True)

            file_paths: Dict[str, Path] = {}
            available_bands: List[str] = []

            urls = granule.get("download_urls", [])
            if not urls:
                logger.warning(f"No download URLs for granule {granule_id}. Will result in no data for this granule.")
                # available_bands will remain empty, and the granule processing will yield no SceneData.
            else: # This block executes if actual download URLs ARE present.
                logger.info(f"Granule {granule_id} has {len(urls)} download URLs. Processing them now.")
                processed_metrics_for_granule: Dict[str, List[np.ndarray]] = {} # Store lists of arrays if merging strategies are complex

                for url_idx, url in enumerate(urls):
                    logger.debug(f"Processing URL {url_idx+1}/{len(urls)}: {url} for granule {granule_id}")
                    hdf5_file = self.download_gedi_hdf5(url, granule_dir)
                    logger.debug(f"Result from download_gedi_hdf5 for url {url}: {hdf5_file}") # LOG 1
                    if hdf5_file:
                        logger.debug(f"HDF5 file path seems valid ({hdf5_file}), attempting to extract metrics.") # LOG 2
                        metrics = self.extract_archaeological_metrics(hdf5_file, zone)
                        if metrics:
                            logger.debug(f"Successfully extracted metric keys {list(metrics.keys())} from {hdf5_file.name}")
                            # Storing metrics from potentially multiple HDF5 files per granule
                            for key, value_array in metrics.items():
                                if key not in processed_metrics_for_granule:
                                    processed_metrics_for_granule[key] = []
                                processed_metrics_for_granule[key].append(value_array)
                        else:
                            logger.warning(f"Could not extract metrics from {hdf5_file.name} for url {url}")
                    else:
                        logger.warning(f"Failed to download or validate HDF5 file from URL: {url}")
                
<<<<<<< HEAD
=======
                for metric_name, data_array in synthetic_data.items():
                    metric_file = granule_dir / f"{metric_name}.npy"
                    np.save(metric_file, data_array)
                    file_paths[metric_name] = metric_file
                    available_bands.append(metric_name)
            else: # This block executes if actual download URLs ARE present.
                logger.info(f"Granule {granule_id} has {len(urls)} download URLs. Processing them now.")
                processed_metrics_for_granule: Dict[str, List[np.ndarray]] = {} # Store lists of arrays if merging strategies are complex

                for url_idx, url in enumerate(urls):
                    logger.debug(f"Processing URL {url_idx+1}/{len(urls)}: {url} for granule {granule_id}")
                    hdf5_file = self.download_gedi_hdf5(url, granule_dir)
                    logger.debug(f"Result from download_gedi_hdf5 for url {url}: {hdf5_file}") # LOG 1
                    if hdf5_file:
                        logger.debug(f"HDF5 file path seems valid ({hdf5_file}), attempting to extract metrics.") # LOG 2
                        metrics = self.extract_archaeological_metrics(hdf5_file, zone)
                        if metrics:
                            logger.debug(f"Successfully extracted metric keys {list(metrics.keys())} from {hdf5_file.name}")
                            # Storing metrics from potentially multiple HDF5 files per granule
                            for key, value_array in metrics.items():
                                if key not in processed_metrics_for_granule:
                                    processed_metrics_for_granule[key] = []
                                processed_metrics_for_granule[key].append(value_array)
                        else:
                            logger.warning(f"Could not extract metrics from {hdf5_file.name} for url {url}")
                    else:
                        logger.warning(f"Failed to download or validate HDF5 file from URL: {url}")

>>>>>>> e8693926
                # After processing all URLs, consolidate and save the metrics
                if processed_metrics_for_granule:
                    final_consolidated_metrics: Dict[str, np.ndarray] = {}
                    for key, list_of_arrays in processed_metrics_for_granule.items():
                        if list_of_arrays:
                            # Example consolidation: concatenate. This might need adjustment based on metric structure.
                            # Ensure all arrays in list_of_arrays are not None and are numpy arrays.
                            valid_arrays = [arr for arr in list_of_arrays if isinstance(arr, np.ndarray)]
                            if valid_arrays:
                                try:
                                    final_consolidated_metrics[key] = np.concatenate(valid_arrays)
                                    logger.debug(f"Consolidated metric '{key}' from {len(valid_arrays)} array(s). Resulting shape: {final_consolidated_metrics[key].shape}")
                                except ValueError as ve:
                                    logger.error(f"ValueError during concatenation for metric '{key}': {ve}. Arrays: {[arr.shape for arr in valid_arrays]}", exc_info=True)
                                    # Fallback: use the first array if concatenation fails
                                    if len(valid_arrays) > 0:
                                        final_consolidated_metrics[key] = valid_arrays[0]
                                        logger.warning(f"Used first array for metric '{key}' due to concatenation error.")
                            else:
                                logger.warning(f"No valid numpy arrays found for metric key '{key}' during consolidation.")
                        else:
                             logger.warning(f"No arrays found for metric key '{key}' during consolidation attempt.")


                    for metric_name, data_array in final_consolidated_metrics.items():
                        metric_file = granule_dir / f"{metric_name}.npy"
                        np.save(metric_file, data_array)
                        file_paths[metric_name] = metric_file
                        if metric_name not in available_bands: # Ensure no duplicates
                           available_bands.append(metric_name)
                    logger.info(f"Saved processed metrics for granule {granule_id} from HDF5 files. Final bands: {available_bands}")
                else:
                    logger.warning(f"No metrics were successfully processed from any HDF5 URL for granule {granule_id}")

            if not available_bands:
<<<<<<< HEAD
                logger.warning("No usable data extracted for %s (all download/processing attempts failed or no URLs)", granule_id)
=======
                logger.warning("No usable data extracted or synthesized for %s", granule_id) # Log message changed slightly to reflect synthesis possibility
>>>>>>> e8693926
                return None

            metadata = {
                "provider": "gedi",
                "product_type": "L2A",
                "acquisition_date": granule.get("acquisition_date", ""),
                "relevance_score": granule.get("relevance_score", 0),
                "spatial_resolution": "25m_footprints",
                "coverage_type": "point_cloud",
                "granule_directory": str(granule_dir),
                "archaeological_metrics": list(available_bands),
                "original_format": "synthetic" if not urls else "HDF5",
                "beam_count": 8,
                "mission": "GEDI",
                "platform": "International_Space_Station",
            }

            scene_data = SceneData(
                zone_id=zone.name.lower().replace(" ", "_"),
                provider="gedi",
                scene_id=granule_id,
                file_paths=file_paths,
                available_bands=available_bands,
                metadata=metadata,
            )

            metadata_file = granule_dir / "gedi_metadata.json"
            with open(metadata_file, "w") as f:
                json.dump(metadata, f, indent=2, default=str)

            logger.info(
                "✅ GEDI granule processed: %s metrics extracted", len(available_bands)
            )
            return scene_data

        except Exception as exc:  # noqa: BLE001
            logger.error("Error processing GEDI granule %s: %s", granule["id"], exc)
            return None

    def download_gedi_hdf5(self, url: str, output_dir: Path) -> Optional[Path]:
        logger.debug(f"Entering download_gedi_hdf5 for URL: {url}, Output Dir: {output_dir}")
        try:
            filename = url.split("/")[-1]
            output_file = output_dir / filename
            logger.debug(f"Output file path constructed: {output_file}")

            if output_file.exists():
                logger.info(f"GEDI file already exists, attempting to validate: {output_file}")
                # Validate existing file
                try:
                    with h5py.File(output_file, "r") as f_val:
                        keys = list(f_val.keys())
                        logger.debug(f"Existing HDF5 {filename} opened successfully. Keys: {keys}")
                        if len(keys) == 0:
                            logger.warning(f"Existing HDF5 file {filename} is empty (no keys). Will attempt re-download.")
                            # Continue to download logic by not returning here.
                        else:
                            logger.info(f"Existing HDF5 file {filename} seems valid. Size: {output_file.stat().st_size} bytes. Skipping download.")
                            logger.debug(f"Returning existing file: {output_file}")
                            return output_file
                except Exception as exc_val:
                    logger.warning(f"Existing HDF5 file {filename} is not valid ({exc_val}). Will attempt re-download.", exc_info=True)
                    # Continue to download logic

            logger.info(f"Attempting to download GEDI HDF5: {filename} from {url}")
            logger.debug(f"Initiating self.session.get() for {url}")
            response = self.session.get(url, stream=True, timeout=600)
            logger.debug(f"Response status code: {response.status_code}, Content-Length: {response.headers.get('Content-Length')}")
            response.raise_for_status() # Will raise an HTTPError if status is 4xx/5xx

            logger.debug(f"Starting file write to {output_file}")
            with open(output_file, "wb") as f:
                for chunk in response.iter_content(chunk_size=8192):
                    if chunk:
                        f.write(chunk)
            logger.debug(f"File writing complete for {output_file}")

            if output_file.exists():
                file_size = output_file.stat().st_size
                logger.debug(f"File {output_file} exists after download. Size: {file_size} bytes.")
                if file_size == 0:
                    logger.warning(f"Downloaded file {filename} is empty (0 bytes). Deleting and returning None.")
                    output_file.unlink()
                    logger.debug(f"Returning None for empty file {filename}")
                    return None
            else:
                logger.warning(f"File {output_file} does not exist after download attempt. Returning None.")
                return None

            logger.debug(f"Starting HDF5 validation for {output_file}")
            try:
                with h5py.File(output_file, "r") as f_val:
                    keys = list(f_val.keys())
                    logger.debug(f"HDF5 {filename} opened successfully after download. Keys: {keys}")
                    if len(keys) == 0:
                        logger.warning(
                            f"Downloaded HDF5 file {filename} is empty (no keys) after validation. Deleting."
                        )
                        output_file.unlink()
                        logger.debug(f"Returning None for HDF5 file with no keys: {filename}")
                        return None
            except Exception as exc_h5_val:
                logger.error(f"Downloaded file {filename} is not a valid HDF5: {exc_h5_val}", exc_info=True)
                if output_file.exists():
                    output_file.unlink()
                logger.debug(f"Returning None for invalid HDF5: {filename}")
                return None

            logger.info(f"✅ Successfully downloaded and validated GEDI HDF5: {filename}")
            logger.debug(f"Returning successfully downloaded file: {output_file}")
            return output_file

        except requests.exceptions.HTTPError as http_err:
            logger.error(f"HTTPError during GEDI HDF5 download from {url}: {http_err}", exc_info=True)
<<<<<<< HEAD
            if http_err.response.status_code == 401:
                logger.error("HTTP 401 Unauthorized: This indicates an authentication failure. "
                             "Please ensure your NASA Earthdata login credentials are correctly "
                             "configured, either via EARTHDATA_USERNAME and EARTHDATA_PASSWORD "
                             "environment variables or a .netrc file in your home directory. "
                             "A .netrc file is often required for script-based access.")
            elif http_err.response.status_code == 403:
                logger.error("HTTP 403 Forbidden: You are authenticated, but do not have permission "
                             "to access the requested resource. Please check your data subscriptions "
                             "or permissions on NASA Earthdata.")
=======
>>>>>>> e8693926
            logger.debug(f"Returning None due to HTTPError for {url}")
            return None
        except Exception as exc:
            logger.error(f"Generic error downloading GEDI HDF5 from {url}: {exc}", exc_info=True)
            logger.debug(f"Returning None due to generic error for {url}")
            return None

    def extract_archaeological_metrics(
        self, hdf5_file: Path, zone: Any
    ) -> Optional[Dict[str, np.ndarray]]:
        """Extract archaeological metrics from a GEDI HDF5 file."""

        try:
            logger.info(f"ENTERING extract_archaeological_metrics for {hdf5_file.name}") # New prominent log
            extracted: Dict[str, np.ndarray] = {}
            with h5py.File(hdf5_file, "r") as f:
                logger.debug(f"Inspecting HDF5 file: {hdf5_file.name}")
                beam_groups = [key for key in f.keys() if key.startswith("BEAM")]
                logger.debug(f"Found {len(beam_groups)} beam groups: {beam_groups}")
                if not beam_groups:
                    logger.warning("No beam groups found in %s", hdf5_file)
                    return None

                all_lats: List[float] = []
                all_lons: List[float] = []
                all_rh95: List[float] = []
                all_rh100: List[float] = []
                all_ground: List[float] = []
                all_quality: List[float] = []

                for beam in beam_groups:
                    try:
                        logger.debug(f"Processing beam: {beam}")
                        beam_group = f[beam]
                        essential_datasets = ["lat_lowestmode", "lon_lowestmode", "rh", "elev_lowestmode", "quality_flag"]
                        present_datasets = [ds for ds in essential_datasets if ds in beam_group]
                        missing_datasets = [ds for ds in essential_datasets if ds not in beam_group]
                        if "rh" in present_datasets and not isinstance(beam_group["rh"], h5py.Group):
                            logger.warning(f"Dataset 'rh' in beam {beam} is not a group as expected.")
                            present_datasets.remove("rh") # Treat as missing if not a group
                            missing_datasets.append("rh (not a group)")
                        elif "rh" in present_datasets:
                            rh_sub_datasets = ["rh_95", "rh_100"] # Example sub-datasets under 'rh' group
                            rh_present_sub = [sd for sd in rh_sub_datasets if sd in beam_group["rh"]]
                            rh_missing_sub = [sd for sd in rh_sub_datasets if sd not in beam_group["rh"]]
                            logger.debug(f"Beam {beam} 'rh' group check: Present sub-datasets: {rh_present_sub}, Missing sub-datasets: {rh_missing_sub}")
                        logger.debug(f"Beam {beam}: Present essential datasets: {present_datasets}. Missing: {missing_datasets}.")

                        if "lat_lowestmode" not in beam_group or "lon_lowestmode" not in beam_group:
                            logger.warning(f"Beam {beam} is missing lat_lowestmode or lon_lowestmode. Skipping beam.")
                            continue

                        if (
                            "lat_lowestmode" in beam_group
                            and "lon_lowestmode" in beam_group
                        ):
                            lats = beam_group["lat_lowestmode"][:]
                            lons = beam_group["lon_lowestmode"][:]
                            logger.debug(f"Beam {beam}: Found {len(lats)} points before zone filtering.")

                            rh95 = beam_group.get("rh", {}).get("rh_95", [])
                            rh100 = beam_group.get("rh", {}).get("rh_100", [])
                            ground = beam_group.get("elev_lowestmode", [])
                            quality = beam_group.get("quality_flag", [])

                            mask = self.filter_points_in_zone(lats, lons, zone)
                            logger.debug(f"Beam {beam}: Found {np.sum(mask)} points after zone filtering.")

                            if np.any(mask):
                                current_lats = lats[mask]
                                current_lons = lons[mask]
                                num_points_in_beam_after_filter = len(current_lats)

                                all_lats.extend(current_lats)
                                all_lons.extend(current_lons)

                                # For optional datasets, ensure they have the same length as lats before masking
                                rh_group = beam_group.get("rh")
                                if rh_group and isinstance(rh_group, h5py.Group):
                                    rh95_data = rh_group.get("rh_95")
                                    if rh95_data is not None and len(rh95_data) == len(lats):
                                        all_rh95.extend(rh95_data[:][mask])
                                    else: # Pad with NaNs if missing or mismatched length for this beam
                                        all_rh95.extend([np.nan] * num_points_in_beam_after_filter)
                                        if rh95_data is None: logger.debug(f"Beam {beam}: rh/rh_95 not found or None.")
                                        elif len(rh95_data) != len(lats): logger.debug(f"Beam {beam}: rh/rh_95 length mismatch (expected {len(lats)}, got {len(rh95_data)}).")

                                    rh100_data = rh_group.get("rh_100")
                                    if rh100_data is not None and len(rh100_data) == len(lats):
                                        all_rh100.extend(rh100_data[:][mask])
                                    else: # Pad with NaNs
                                        all_rh100.extend([np.nan] * num_points_in_beam_after_filter)
                                        if rh100_data is None: logger.debug(f"Beam {beam}: rh/rh_100 not found or None.")
                                        elif len(rh100_data) != len(lats): logger.debug(f"Beam {beam}: rh/rh_100 length mismatch.")

                                else: # rh group itself is missing or not a group
                                    all_rh95.extend([np.nan] * num_points_in_beam_after_filter)
                                    all_rh100.extend([np.nan] * num_points_in_beam_after_filter)
                                    if not rh_group: logger.debug(f"Beam {beam}: 'rh' group not found.")
                                    elif not isinstance(rh_group, h5py.Group): logger.debug(f"Beam {beam}: 'rh' dataset is not a group.")

                                ground_data = beam_group.get("elev_lowestmode")
                                if ground_data is not None and len(ground_data) == len(lats):
                                    all_ground.extend(ground_data[:][mask])
                                else: # Pad with NaNs
                                    all_ground.extend([np.nan] * num_points_in_beam_after_filter)
                                    if ground_data is None: logger.debug(f"Beam {beam}: elev_lowestmode not found or None.")
                                    elif len(ground_data) != len(lats): logger.debug(f"Beam {beam}: elev_lowestmode length mismatch.")

                                quality_data = beam_group.get("quality_flag")
                                if quality_data is not None and len(quality_data) == len(lats):
                                    all_quality.extend(quality_data[:][mask])
                                else: # Pad with a default/NaN quality flag, e.g., -1 or np.nan
                                    all_quality.extend([np.nan] * num_points_in_beam_after_filter) # Or use 0 or -1 if NaN is problematic for int arrays later
                                    if quality_data is None: logger.debug(f"Beam {beam}: quality_flag not found or None.")
                                    elif len(quality_data) != len(lats): logger.debug(f"Beam {beam}: quality_flag length mismatch.")
                    except Exception as exc:  # noqa: BLE001
                        logger.error(f"Error processing beam {beam} in {hdf5_file.name}: {exc}", exc_info=True)

                if len(all_lats) > 0:
                    extracted["coordinates"] = np.column_stack((all_lats, all_lons))

                    # Only add other arrays if they have meaningful data (not all NaNs)
                    # and convert lists to numpy arrays here.
                    if any(not np.isnan(x) for x in all_rh95): # Check if there's at least one non-NaN value
                        extracted["canopy_height_95"] = np.array(all_rh95)
                    else:
                        logger.debug("No valid rh95 data collected across all beams.")

                    if any(not np.isnan(x) for x in all_rh100):
                        extracted["canopy_height_100"] = np.array(all_rh100)
                    else:
                        logger.debug("No valid rh100 data collected across all beams.")

                    if any(not np.isnan(x) for x in all_ground):
                        extracted["ground_elevation"] = np.array(all_ground)
                    else:
                        logger.debug("No valid ground_elevation data collected across all beams.")

                    if any(not np.isnan(x) for x in all_quality): # Assuming quality_flags can be float due to NaNs
                        extracted["quality_flags"] = np.array(all_quality)
                    else:
                        logger.debug("No valid quality_flags data collected across all beams.")

                    # Keep the logic for canopy_gaps, elevation_anomalies, and detector calls,
                    # but ensure they can handle potential NaNs in their inputs if these arrays are added.
                    # For example, detect_canopy_gaps might need np.nanmean or np.nanstd.
                    # The placeholder detectors don't do much yet, so this is fine for now.
                    if "canopy_height_95" in extracted and "canopy_height_100" in extracted: # Check if keys exist after NaN filtering
                        extracted["canopy_gaps"] = self.detect_canopy_gaps(
                            extracted["canopy_height_95"], extracted["canopy_height_100"] # Pass the numpy arrays
                        )
                    if "ground_elevation" in extracted: # Check if key exists
                        extracted["elevation_anomalies"] = (
                            self.detect_elevation_anomalies(extracted["ground_elevation"]) # Pass the numpy array
                        )

                    # Advanced detection using dedicated algorithms
                    if "coordinates" in extracted and extracted["coordinates"].size > 0:
                        try:
                            from src.detectors.gedi_detector import (
                                detect_archaeological_clearings,
                                detect_archaeological_earthworks,
                            )

                            # Prepare inputs for detectors, using .get for safety, providing empty arrays if not present
                            # The detectors themselves also handle empty/NaN inputs.
                            rh95_input = extracted.get("canopy_height_95", np.array([]))
                            rh100_input = extracted.get("canopy_height_100", np.array([]))
                            ground_elev_input = extracted.get("ground_elevation", np.array([]))
                            coords_input = extracted["coordinates"] # Already checked for presence

                            logger.debug(f"Calling clearing detector. RH95 size: {rh95_input.size}, RH100 size: {rh100_input.size}, Coords size: {coords_input.size}")
                            clearing_results = detect_archaeological_clearings(
                                rh95_input,
                                rh100_input,
                                coords_input
                            )
                            # The detector returns a dict like {"potential_clearings": [...], "feature_type": "clearing"}
                            extracted["potential_clearings"] = clearing_results.get("potential_clearings", [])
                            logger.info(f"Found {len(extracted['potential_clearings'])} potential clearing points.")

                            logger.debug(f"Calling earthwork detector. Ground elev size: {ground_elev_input.size}, Coords size: {coords_input.size}")
                            earthwork_results = detect_archaeological_earthworks(
                                ground_elev_input,
                                coords_input
                            )
                            # The detector returns a dict like {"potential_earthworks": [...], "feature_type": "earthwork"}
                            extracted["potential_earthworks"] = earthwork_results.get("potential_earthworks", [])
                            logger.info(f"Found {len(extracted['potential_earthworks'])} potential earthwork points.")

                        except ImportError as imp_err:
                            logger.error(f"Could not import GEDI detectors: {imp_err}")
                        except Exception as exc:
                            logger.error(f"Error during GEDI advanced detection: {exc}", exc_info=True)
                    else:
                        logger.debug("Skipping advanced GEDI detection as no coordinate data was extracted.")

                if extracted:
                    logger.info(f"✅ Extracted {len(extracted)} types of metrics from {hdf5_file.name} (e.g., {list(extracted.keys())[:3]}) with {len(extracted.get('coordinates', []))} data points.")
                else:
                    logger.warning(f"No metrics extracted from {hdf5_file.name}.")
                return extracted if extracted else None

        except Exception as exc:  # noqa: BLE001
            logger.error("Error extracting GEDI metrics: %s", exc)
            return None

    def filter_points_in_zone(
        self, lats: np.ndarray, lons: np.ndarray, zone: Any
    ) -> np.ndarray:
        """Filter GEDI points that fall within the target zone."""

        try:
            bbox = zone.bbox
            lat_mask = (lats >= bbox[0]) & (lats <= bbox[2])
            lon_mask = (lons >= bbox[1]) & (lons <= bbox[3])
            return lat_mask & lon_mask
        except Exception as exc:  # noqa: BLE001
            logger.warning("Error filtering points for zone: %s", exc)
            return np.zeros(len(lats), dtype=bool)

    def detect_canopy_gaps(self, rh95: List[float], rh100: List[float]) -> np.ndarray:
        """Detect potential canopy gaps from RH metrics."""

        try:
            rh95_array = np.array(rh95)
            rh100_array = np.array(rh100)
            gap_threshold = 15.0
            gaps = (rh95_array < gap_threshold) | (rh100_array < gap_threshold)
            return gaps.astype(float)
        except Exception as exc:  # noqa: BLE001
            logger.warning("Error detecting canopy gaps: %s", exc)
            return np.array([])

    def detect_elevation_anomalies(self, ground_elevations: List[float]) -> np.ndarray:
        """Detect elevation anomalies from ground elevation data."""

        try:
            elev_array = np.array(ground_elevations)
            mean_elev = np.mean(elev_array)
            std_elev = np.std(elev_array)
            anomaly_threshold = 1.5 * std_elev
            anomalies = np.abs(elev_array - mean_elev) > anomaly_threshold
            return anomalies.astype(float)
        except Exception as exc:  # noqa: BLE001
            logger.warning("Error detecting elevation anomalies: %s", exc)
            return np.array([])

    def save_as_geotiff(self, data_array: np.ndarray, output_file: Path) -> None:
        """Save GEDI data as a simple numpy-based GeoTIFF placeholder."""

        try:
            np.save(output_file.with_suffix(".npy"), data_array)
            metadata = {
                "data_type": "gedi_point_data",
                "array_shape": data_array.shape,
                "data_format": "numpy_array",
                "description": "GEDI archaeological metrics",
                "coordinate_system": "WGS84",
            }
            with open(output_file.with_suffix(".json"), "w") as f:
                json.dump(metadata, f, indent=2)
        except Exception as exc:  # noqa: BLE001
            logger.warning("Error saving GEDI data as GeoTIFF: %s", exc)


def test_gedi_provider() -> bool:
    """Test GEDI provider integration with existing pipeline."""

    try:
        provider = GEDIProvider()
        test_zones = ["negro_madeira"]
        scenes = provider.download_data(test_zones, max_scenes=1)
        if scenes:
            scene = scenes[0]
            logger.info("✅ GEDI provider test successful!")
            logger.info("  Scene ID: %s", scene.scene_id)
            logger.info("  Provider: %s", scene.provider)
            logger.info("  Available bands: %s", scene.available_bands)
            logger.info("  Metadata keys: %s", list(scene.metadata.keys()))
            return True
        logger.warning("No GEDI scenes returned")
        return False
    except Exception as exc:  # noqa: BLE001
        logger.error("GEDI provider test failed: %s", exc)
        return False


if __name__ == "__main__":
    print("🛰️ Testing GEDI Provider...")
    SUCCESS = test_gedi_provider()
    if SUCCESS:
        print("✅ GEDI provider ready for archaeological discovery!")
    else:
        print("❌ GEDI provider test failed")<|MERGE_RESOLUTION|>--- conflicted
+++ resolved
@@ -323,8 +323,8 @@
                     else:
                         logger.warning(f"Failed to download or validate HDF5 file from URL: {url}")
                 
-<<<<<<< HEAD
-=======
+
+
                 for metric_name, data_array in synthetic_data.items():
                     metric_file = granule_dir / f"{metric_name}.npy"
                     np.save(metric_file, data_array)
@@ -353,7 +353,7 @@
                     else:
                         logger.warning(f"Failed to download or validate HDF5 file from URL: {url}")
 
->>>>>>> e8693926
+
                 # After processing all URLs, consolidate and save the metrics
                 if processed_metrics_for_granule:
                     final_consolidated_metrics: Dict[str, np.ndarray] = {}
@@ -389,11 +389,7 @@
                     logger.warning(f"No metrics were successfully processed from any HDF5 URL for granule {granule_id}")
 
             if not available_bands:
-<<<<<<< HEAD
                 logger.warning("No usable data extracted for %s (all download/processing attempts failed or no URLs)", granule_id)
-=======
-                logger.warning("No usable data extracted or synthesized for %s", granule_id) # Log message changed slightly to reflect synthesis possibility
->>>>>>> e8693926
                 return None
 
             metadata = {
@@ -508,7 +504,6 @@
 
         except requests.exceptions.HTTPError as http_err:
             logger.error(f"HTTPError during GEDI HDF5 download from {url}: {http_err}", exc_info=True)
-<<<<<<< HEAD
             if http_err.response.status_code == 401:
                 logger.error("HTTP 401 Unauthorized: This indicates an authentication failure. "
                              "Please ensure your NASA Earthdata login credentials are correctly "
@@ -519,8 +514,7 @@
                 logger.error("HTTP 403 Forbidden: You are authenticated, but do not have permission "
                              "to access the requested resource. Please check your data subscriptions "
                              "or permissions on NASA Earthdata.")
-=======
->>>>>>> e8693926
+
             logger.debug(f"Returning None due to HTTPError for {url}")
             return None
         except Exception as exc:
