from typing import List, Dict
from pathlib import Path
from src.core.data_objects import SceneData
from src.core.detectors.gee_detectors import ArchaeologicalDetector
<<<<<<< HEAD
from src.core.detectors.sentinel2_detector import Sentinel2ArchaeologicalDetector
=======
>>>>>>> 42c1d1e5
from src.core.config import TARGET_ZONES, EXPORTS_DIR
import logging

logger = logging.getLogger(__name__)

<<<<<<< HEAD
=======
REQUIRED_BANDS = ['blue', 'green', 'red', 'nir', 'swir1', 'swir2']

>>>>>>> 42c1d1e5
class AnalysisStep:
    """
    Modular analysis step for archaeological pipeline.
    Now supports both GEE and Sentinel-2 data analysis.
    """
    def run(self, scene_data_list: List[SceneData]) -> Dict[str, List[dict]]:
        """
        Analyze each SceneData object using appropriate detector based on provider.
        """
        analysis_results: Dict[str, List[dict]] = {}
        
        for scene in scene_data_list:
            zone_id = scene.zone_id
            zone = TARGET_ZONES.get(zone_id, None)
            
            # Choose appropriate detector based on provider
            if scene.provider == 'sentinel-2':
                detector = Sentinel2ArchaeologicalDetector(zone)
                required_bands = ['B02', 'B03', 'B04', 'B08']  # Sentinel-2 band names
            else:  # GEE or other
                detector = ArchaeologicalDetector(zone)
                required_bands = ['blue', 'green', 'red', 'nir']  # GEE band names
            
            # Check for required bands
            missing_bands = [b for b in required_bands if not scene.has_band(b)]
            if missing_bands:
                logger.warning(f"Skipping scene {scene.scene_id}: missing bands {missing_bands}")
                continue
            
            # Find scene directory
            scene_dir = self._get_scene_directory(scene)
            
            if scene_dir and scene_dir.exists():
                logger.info(f"  Analyzing {scene.provider} scene: {scene_dir}")
                try:
                    result = detector.analyze_scene(scene_dir)
                    if result.get('success'):
                        if zone_id not in analysis_results:
                            analysis_results[zone_id] = []
                        analysis_results[zone_id].append(result)
                        
                        # Export detections
                        export_path = EXPORTS_DIR / f"{zone_id}_{scene_dir.name}_detections.geojson"
                        detector.export_detections_to_geojson(export_path)
                        
                        logger.info(f"  ✓ Found {result['total_features']} features")
                    else:
                        logger.warning(f"  ❌ Analysis failed: {result.get('error', 'Unknown error')}")
                except Exception as e:
                    logger.error(f"  ❌ Error analyzing {scene_dir}: {e}")
            else:
                logger.warning(f"Scene directory not found for: {scene}")
        
        return analysis_results
    
    def _get_scene_directory(self, scene: SceneData) -> Path:
        """Extract scene directory from SceneData object"""
        if scene.file_paths:
            for path in scene.file_paths.values():
                if hasattr(path, 'is_dir') and path.is_dir():
                    return path
                elif hasattr(path, 'parent'):
                    return path.parent
        
        # Fallback: use metadata directory
        if 'scene_directory' in scene.metadata:
            return Path(scene.metadata['scene_directory'])
        
        return None <|MERGE_RESOLUTION|>--- conflicted
+++ resolved
@@ -2,20 +2,14 @@
 from pathlib import Path
 from src.core.data_objects import SceneData
 from src.core.detectors.gee_detectors import ArchaeologicalDetector
-<<<<<<< HEAD
 from src.core.detectors.sentinel2_detector import Sentinel2ArchaeologicalDetector
-=======
->>>>>>> 42c1d1e5
 from src.core.config import TARGET_ZONES, EXPORTS_DIR
 import logging
 
 logger = logging.getLogger(__name__)
 
-<<<<<<< HEAD
-=======
-REQUIRED_BANDS = ['blue', 'green', 'red', 'nir', 'swir1', 'swir2']
+REQUIRED_BANDS = ['SR_B2', 'SR_B3', 'SR_B4', 'SR_B5', 'SR_B6', 'SR_B7']  # Landsat SR bands
 
->>>>>>> 42c1d1e5
 class AnalysisStep:
     """
     Modular analysis step for archaeological pipeline.
